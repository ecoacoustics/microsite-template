body {
    color: var(--oe-font-color);
    background-color: var(--oe-background-light);
    min-height: 100dvh;
    display: flex;
    flex-direction: column;
    font-family: var(--micro-font-family);
    margin: 0;
    justify-content: space-between;
}

h1,
h2,
h3,
h4,
h5,
h6 {
    font-family: var(--micro-font-family);
}

a:active {
    color: var(--micro-font-color);
    
    &:active {
        color: var(--micro-font-color);
    }
}

a {
    color: var(--oe-font-color);

    &:active {
        color: var(--oe-font-color);
    }
}

.oe-theme-emphasis {
<<<<<<< HEAD
    color: var(--micro-theme-color);
}
=======
    color: var(--oe-theme-color);
>>>>>>> 1204aed7

    a {
        text-decoration: none;
    }
}

.container {
    width: 100%;
    max-width: calc(min(80rem, 90%));
    margin: 0 auto;
}

.flex {
    display: flex;
}

/* Image captions */
.oe-image-caption {
    color: var(--oe-font-color-toned);
    font-size: var(--oe-font-size-xsmall);
}

@media screen and (max-width: 500px) {
    .container {
        max-width: 100%;
    }
}<|MERGE_RESOLUTION|>--- conflicted
+++ resolved
@@ -35,12 +35,8 @@
 }
 
 .oe-theme-emphasis {
-<<<<<<< HEAD
     color: var(--micro-theme-color);
 }
-=======
-    color: var(--oe-theme-color);
->>>>>>> 1204aed7
 
     a {
         text-decoration: none;
