--- conflicted
+++ resolved
@@ -22,16 +22,10 @@
                 I have also chosen 896px for the maximum size because it is
                 close to the minimum size before the controls start wrapping.
             */
-<<<<<<< HEAD
             width: 100%;
             max-width: 56rem;
             max-height: 56rem;
             padding: var(--micro-padding-small);
-=======
-            max-width: 50rem;
-            max-height: 50rem;
-
->>>>>>> 779b496a
             margin: auto;
         }
     </style>
